--- conflicted
+++ resolved
@@ -6,13 +6,8 @@
 
 [tool.commitizen]
 name = "cz_conventional_commits"
-<<<<<<< HEAD
-version = "103.15.0"
-tag_format = "v$version"
-=======
 version = "103.15.1"
 tag_format = "$version"
->>>>>>> 2f5cb3ec
 version_files = ["VERSION"]
 update_changelog_on_bump = true
 
