
from __future__ import print_function
from __future__ import division


import pandas as pd
from dateutil.parser import parse
import numpy as np


def _isfinite(testval):
    '''
    Private utility for 'printiso' function.
    Just returns a blank in place of 'nan' so that other applications see just
    a missing value.
    '''
    try:
        torf = np.isfinite(float(testval))
        if torf:
            return str(testval)
        else:
            return ' '
    except (TypeError, ValueError):
        return ' '


def guess_freq(data):
    # Another way to do this is to abuse PANDAS .asfreq.  Basically, how low
    # can you go and maintain the same number of values.
    mapcode = {'A': 6,
               'AS': 6,
               'M': 5,
               'MS': 5,
               'D': 4,
               'H': 3,
               'T': 2,
               'S': 1
               }

    pndcode = {365*86400: 'A',
               366*86400: 'A',
               31*86400:  'M',
               30*86400:  'M',
               29*86400:  'M',
               28*86400:  'M',
               604800:    'W',
               86400:     'D',
               3600:      'H',
               60:        'T',
               1:         'S'
               }

    import itertools
    import fractions

    if data.index.freq is not None:
        return mapcode[
            pndcode[
                data.index.freq.nanos//1000000000]], data.index.freqstr, 1

    interval = np.unique(data.index.values[1:] -
                         data.index.values[:-1])//1000000000
    interval = interval.tolist()

    # If there are more than one interval lets see if the are caused by
    # missing values.  Say there is at least one 2 hour interval and at
    # least one 1 hour interval, this should correctly say the interval
    # is one hour.
    ninterval = set()
    if len(interval) > 1 and np.all(np.array(interval) < 2419200):
        for aval, bval in itertools.combinations(interval, 2):
            ninterval.add(fractions.gcd(int(aval), int(bval)))
        interval = list(ninterval)
        interval.sort()

    # If len of intervai is STILL > than 1, must be large time spans between
    # data.  Lets try to figure out the largest common interval that will
    # evenly fit in the observation intervals.
    if len(interval) > 1:
        accumulate_freq = []
        for inter in interval:
            for seconds in sorted(pndcode, reverse=True):
                if seconds > inter:
                    continue
                if inter % seconds == 0:
                    accumulate_freq.append(seconds)
                    break

        accumulate_freq.sort()
        finterval = accumulate_freq[0]
    else:
        finterval = interval[0]

<<<<<<< HEAD
    # Calculate tstep
    tstep = 1
    try:
        pandacode = pndcode[finterval]
    except KeyError:
        # finterval is probably a multiple of an existing interval
        for seconds in sorted(pndcode, reverse=True):
            if finterval > seconds and finterval % seconds == 0:
                tstep = finterval//seconds
                pandacode = pndcode[seconds]
                break
=======
    try:
        pandacode = pndcode[finterval]
    except KeyError:
        accum = {}
        for seconds in sorted(pndcode, reverse=False):
            if seconds > finterval:
                break
            else:
                testval = finterval % seconds
                if testval == 0:
                    pandacode = '{0}{1}'.format(finterval/seconds, pndcode[seconds])
                    finterval = seconds  # This needs to be fixed - need to
                                         # also return finterval/seconds
>>>>>>> fb35ad9f

    if pandacode == 'M':
        if data.index[0].day == 1:
            pandacode = 'MS'
    elif pandacode == 'A':
        if data.index[0].month == 1:
            pandacode = 'AS'

    return mapcode[pandacode], pandacode, tstep


# Utility
def print_input(iftrue, input, output, suffix):
    if suffix:
        output.rename(columns=lambda xloc: xloc + suffix, inplace=True)
    if iftrue:
        return printiso(input.join(output, how='outer'))
    else:
        return printiso(output)


def _printiso(tsd, date_format='%Y-%m-%d %H:%M:%S', delimiter=','):
    ''' Separate so can use in tests.
    '''
    import sys
    sys.tracebacklimit = 1000
    try:
        if tsd.index.is_all_dates:
            tsd.index.name = 'Datetime'
            tsd.to_csv(sys.stdout, float_format='%g')
        else:
            print(tsd)
    except IOError:
        return


def printiso(tsd, sparse=False):
    '''
    Default output format for tstoolbox, wdmtoolbox, swmmtoolbox,
    and hspfbintoolbox.
    '''
    import sys
    try:
        oldtracebacklimit = sys.tracebacklimit
    except AttributeError:
        oldtracebacklimit = 1000
    sys.tracebacklimit = 1000
    import traceback
    import os.path
    baker_cli = False
    for i in traceback.extract_stack():
        if os.path.basename(i[0]) == 'baker.py':
            baker_cli = True
            break
    sys.tracebacklimit = oldtracebacklimit
    if baker_cli:
        _printiso(tsd)
    else:
        return tsd


def read_iso_ts(indat, dense=True):
    '''
    Reads the format printed by 'print_iso'.
    '''
    import baker

    if isinstance(indat, pd.DataFrame):
        if dense:
            gf = guess_freq(indat)
            return indat.asfreq('{0}{1}'.format(gf[2], gf[1]))
        else:
            return indat

    fp = baker.openinput(indat)

    result = pd.io.parsers.read_table(fp, header=0, sep=',', index_col=0,
                                      parse_dates=True)

    result.index.name = 'Datetime'
    result.columns = [i.strip() for i in result.columns]

    if dense:
        gf = guess_freq(result)
        result = result.asfreq('{0}{1}'.format(gf[2], gf[1]))

    return result


def read_excel_csv(fp, header=None):
    if header is not None:
        header = int(header)
    tsdata = pd.read_table(fp, header=header, sep=',', parse_dates=[0],
                           index_col=[0])
    return tsdata<|MERGE_RESOLUTION|>--- conflicted
+++ resolved
@@ -4,50 +4,33 @@
 
 
 import pandas as pd
-from dateutil.parser import parse
 import numpy as np
-
-
-def _isfinite(testval):
-    '''
-    Private utility for 'printiso' function.
-    Just returns a blank in place of 'nan' so that other applications see just
-    a missing value.
-    '''
-    try:
-        torf = np.isfinite(float(testval))
-        if torf:
-            return str(testval)
-        else:
-            return ' '
-    except (TypeError, ValueError):
-        return ' '
 
 
 def guess_freq(data):
     # Another way to do this is to abuse PANDAS .asfreq.  Basically, how low
     # can you go and maintain the same number of values.
-    mapcode = {'A': 6,
-               'AS': 6,
-               'M': 5,
-               'MS': 5,
-               'D': 4,
-               'H': 3,
-               'T': 2,
-               'S': 1
+    mapcode = {'A':  6,  # annual
+               'AS': 6,  # annual start
+               'M':  5,  # month
+               'MS': 5,  # month start
+               'D':  4,  # day
+               'H':  3,  # hour
+               'T':  2,  # minute
+               'S':  1   # second
                }
 
-    pndcode = {365*86400: 'A',
-               366*86400: 'A',
-               31*86400:  'M',
-               30*86400:  'M',
-               29*86400:  'M',
-               28*86400:  'M',
-               604800:    'W',
-               86400:     'D',
-               3600:      'H',
-               60:        'T',
-               1:         'S'
+    pndcode = {31536000: 'A',  # 365 days
+               31622400: 'A',  # 366 days
+               2678400:  'M',  # 31 day month
+               2592000:  'M',  # 30 day month
+               2505600:  'M',  # 29 day month
+               2419200:  'M',  # 28 day month
+               604800:   'W',  # 7 day week
+               86400:    'D',  # 1 day
+               3600:     'H',  # 1 hour
+               60:       'T',  # 1 minute
+               1:        'S'   # 1 second
                }
 
     import itertools
@@ -91,7 +74,6 @@
     else:
         finterval = interval[0]
 
-<<<<<<< HEAD
     # Calculate tstep
     tstep = 1
     try:
@@ -103,21 +85,6 @@
                 tstep = finterval//seconds
                 pandacode = pndcode[seconds]
                 break
-=======
-    try:
-        pandacode = pndcode[finterval]
-    except KeyError:
-        accum = {}
-        for seconds in sorted(pndcode, reverse=False):
-            if seconds > finterval:
-                break
-            else:
-                testval = finterval % seconds
-                if testval == 0:
-                    pandacode = '{0}{1}'.format(finterval/seconds, pndcode[seconds])
-                    finterval = seconds  # This needs to be fixed - need to
-                                         # also return finterval/seconds
->>>>>>> fb35ad9f
 
     if pandacode == 'M':
         if data.index[0].day == 1:
