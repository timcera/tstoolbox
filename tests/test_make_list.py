# -*- coding: utf-8 -*-

from unittest import TestCase

from tstoolbox import tsutils


class TestMakeList(TestCase):
<<<<<<< HEAD
    def test_make_list(self):
        assert tsutils.make_list(None) is None
=======
    @staticmethod
    def test_make_list():
        assert tsutils.make_list(None) == None
>>>>>>> 3044968c
        assert tsutils.make_list(1) == [1]
        assert tsutils.make_list(1.2) == [1.2]
        assert tsutils.make_list("") is None
        assert tsutils.make_list("1,2") == [1, 2]
        assert tsutils.make_list("2,") == [2, None]
        assert tsutils.make_list([1, 2, 3]) == [1, 2, 3]
        assert tsutils.make_list(["1", 2, "3"]) == [1, 2, 3]
        assert tsutils.make_list([1, "er", 3]) == [1, "er", 3]
        assert tsutils.make_list([1, "er", 3.3]) == [1, "er", 3.3]
        assert tsutils.make_list(["1", "er", "3"]) == [1, "er", 3]
        assert tsutils.make_list(["1", "", "5.6"]) == [1, None, 5.6]
        assert tsutils.make_list(["1", "None", "5.6"]) == [1, None, 5.6]
        assert tsutils.make_list("None") is None
        assert tsutils.make_list("") is None
        assert tsutils.make_list("1.1,2.2,") == [1.1, 2.2, None]<|MERGE_RESOLUTION|>--- conflicted
+++ resolved
@@ -6,14 +6,9 @@
 
 
 class TestMakeList(TestCase):
-<<<<<<< HEAD
-    def test_make_list(self):
-        assert tsutils.make_list(None) is None
-=======
     @staticmethod
     def test_make_list():
-        assert tsutils.make_list(None) == None
->>>>>>> 3044968c
+        assert tsutils.make_list(None) is None
         assert tsutils.make_list(1) == [1]
         assert tsutils.make_list(1.2) == [1.2]
         assert tsutils.make_list("") is None
